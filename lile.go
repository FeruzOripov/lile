--- conflicted
+++ resolved
@@ -6,12 +6,15 @@
 	"fmt"
 	"net"
 	"net/http"
+	"os"
 
+	grpc_middleware "github.com/grpc-ecosystem/go-grpc-middleware"
 	"github.com/grpc-ecosystem/go-grpc-middleware/recovery"
 	"github.com/grpc-ecosystem/go-grpc-prometheus"
 	"github.com/grpc-ecosystem/grpc-opentracing/go/otgrpc"
 	"github.com/lileio/fromenv"
-	"github.com/satori/go.uuid"
+	"github.com/prometheus/client_golang/prometheus"
+	"github.com/sirupsen/logrus"
 	"google.golang.org/grpc"
 )
 
@@ -120,11 +123,6 @@
 	return name + ":80"
 }
 
-<<<<<<< HEAD
-func generateID(n string) string {
-	uid, _ := uuid.NewV4()
-	return n + "-" + uid.String()
-=======
 func CreateServer() *grpc.Server {
 	// Default interceptors, [prometheus, opentracing]
 	AddUnaryInterceptor(grpc_prometheus.UnaryServerInterceptor)
@@ -152,60 +150,4 @@
 	go http.ListenAndServe(":"+port, nil)
 
 	return gs
-}
-
-//   Creates a server listener dependent on the underlying platform. Windows
-// hosts will have a Windows Named pipe, anything else gets a UNIX socket
-func getTestServerTransport()(string, net.Listener, error) {
-	var uniqueAddress string
-
-	// Create a random string for part of the address
-	uid, err := uuid.NewV1()
-	if err != nil {
-		return "", nil, err
-	}
-
-	uniqueAddress = formatPlatformTestSeverAddress(uid.String())
-
-	serverListener, err := getTestServerListener(uniqueAddress)
-	if err != nil {
-		return "", nil, err
-	}
-
-	return uniqueAddress, serverListener, nil
-}
-
-//   NewTestServer is a helper function to create a gRPC server on a non-network
-// socket and it returns the socket location and a func to call which starts
-// the server
-func NewTestServer(s *grpc.Server) (string, func()) {
-	socketAddress, listener, err := getTestServerTransport()
-	if err != nil {
-		panic(err)
-	}
-
-	return socketAddress, func() {
-		s.Serve(listener)
-	}
-}
-
-// TestConn is a connection that connects to a socket based connection
-func TestConn(addr string) *grpc.ClientConn {
-
-	conn, err := grpc.Dial(
-		addr,
-		grpc.WithDialer(func(addr string, d time.Duration) (net.Conn, error) {
-			return dialTestServer(addr)
-		}),
-		grpc.WithInsecure(),
-		grpc.WithTimeout(1*time.Second),
-		grpc.WithBlock(),
-	)
-
-	if err != nil {
-		panic(err)
-	}
-
-	return conn
->>>>>>> ac8bbcba
 }